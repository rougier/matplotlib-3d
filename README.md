--- conflicted
+++ resolved
@@ -19,16 +19,10 @@
 > in such a case, we have to decide arbitrarily which triangle will be drawn on
 > top of the other.
 
-<<<<<<< HEAD
 [Read the documentation](doc/README.md)
-
-![](doc/bunnies.png)
 
 # Install
 
 You can install by pip command.
 
-`pip install git+https://github.com/rougier/matplotlib-3d`
-=======
-[Read the documentation](doc/README.md)
->>>>>>> b08be16b
+`pip install git+https://github.com/rougier/matplotlib-3d`